--- conflicted
+++ resolved
@@ -175,6 +175,8 @@
 
     port: str | None = None
 
+    port: str | None = None
+
 
 NAMED_BASE_T = typing.TypeVar("NAMED_BASE_T", bound=_NamedBaseModel)
 
@@ -281,7 +283,6 @@
     plugin: ClassVar[Literal["shell"]] = "shell"
     port_pattern: ClassVar[re.Pattern] = field(default=re.compile(r"{PORT(\[sep=.+\])?::(.+?)}"), repr=False)
     sep_pattern: ClassVar[re.Pattern] = field(default=re.compile(r"\[sep=(.+)\]"), repr=False)
-<<<<<<< HEAD
     src: Path | None = field(
         default=None,
         metadata={
@@ -292,9 +293,6 @@
             )
         },
     )
-=======
-    src: Path | None = None
->>>>>>> 52ed7006
     command: str
     env_source_files: list[str] = field(default_factory=list)
 
